--- conflicted
+++ resolved
@@ -6,18 +6,10 @@
 #include <string>
 #include <vector>
 
-<<<<<<< HEAD
-enum class blockType {NOTHING = -1, AIR, DIRT, STONE_BLOCK, GRASS_BLOCK, STONE, WOOD, LEAVES, SAND, SNOWY_GRASS_BLOCK, SNOW_BLOCK, ICE, NUM_BLOCKS};
-enum class itemType {NOTHING, STONE, DIRT, STONE_BLOCK, WOOD_PLANKS, NUM_ITEMS};
-enum class liquidType {EMPTY, WATER, NUM_LIQUIDS};
-enum class flowDirection {NONE, LEFT, RIGHT, BOTH = LEFT | RIGHT};
-enum class biome {NO_BIOME = -1, ICY_SEAS, SEA, WARM_OCEAN, SNOWY_TUNDRA, PLAINS, DESERT, COLD_HILLS, FOREST, SAVANA, SNOWY_MOUNTAINS, MOUNTAINS, SAVANA_MOUNTAINS, NUM_BIOMES};
-=======
 enum class BlockType {NOTHING = -1, AIR, DIRT, STONE_BLOCK, GRASS_BLOCK, STONE, WOOD, LEAVES, SAND, SNOWY_GRASS_BLOCK, SNOW_BLOCK, ICE, NUM_BLOCKS};
 enum class ItemType {NOTHING, STONE, DIRT, STONE_BLOCK, WOOD_PLANKS, NUM_ITEMS};
 enum class LiquidType {EMPTY, WATER, NUM_LIQUIDS};
 enum class Biome {NO_BIOME, ICY_SEAS, SNOWY_TUNDRA, COLD_HILLS, SNOWY_MOUNTAINS, SEA, PLAINS, FOREST, MOUNTAINS, WARM_OCEAN, DESERT, SAVANA, SAVANA_MOUNTAINS, NUM_BIOMES};
->>>>>>> 3f987c5e
 
 struct BlockInfo {
     BlockInfo() = default;
