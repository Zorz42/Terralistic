--- conflicted
+++ resolved
@@ -135,12 +135,6 @@
 }
 
 void Inventory::updateAvailableRecipes() {
-<<<<<<< HEAD
-    available_recipes.clear();
-    for(auto i : recipes->getAllRecipes())
-        if(hasIngredientsForRecipe(i))
-            available_recipes.emplace_back(i);
-=======
     for(int i = 0; i < available_recipes.size(); i++){
         if(!hasIngredientsForRecipe(available_recipes[i]))
             available_recipes.erase(available_recipes.begin() + i);
@@ -149,8 +143,6 @@
     for(int i = 0; i < recipes->getAllRecipes().size(); i++)
         if(hasIngredientsForRecipe(recipes->getAllRecipes()[i]) && !std::count(available_recipes.begin(), available_recipes.end(), recipes->getAllRecipes()[i]))
             available_recipes.emplace_back(recipes->getAllRecipes()[i]);
-
->>>>>>> f52c3c80
 }
 
 void Recipes::registerARecipe(Recipe* recipe) {
