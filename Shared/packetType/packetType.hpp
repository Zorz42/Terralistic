#pragma once
#include <SFML/Network.hpp>

enum class ClientPacketType {
    _START,
    
    // players
    PLAYER_VELOCITY, PLAYER_MOVING_TYPE, PLAYER_JUMPED, ITEM_DROP,
    
    // inventory
    INVENTORY_SWAP, HOTBAR_SELECTION, CRAFT,
    
    // clicking
    RIGHT_CLICK, STARTED_BREAKING, STOPPED_BREAKING,
    
    // miscellaneous
    CHAT,
    
    _END,
};

enum class ServerPacketType {
    _START,
    
    // blocks
    BLOCK, LIQUID, STARTED_BREAKING, STOPPED_BREAKING,
    
    // entities
    ENTITY_VELOCITY, ENTITY_POSITION, ENTITY_DELETION,
    
    // players
    PLAYER_JOIN, PLAYER_VELOCITY, PLAYER_MOVING_TYPE, PLAYER_JUMPED,
    
    // items
    ITEM_CREATION,
    
    // inventory
    INVENTORY,

    //health
    HEALTH,

    // miscellaneous
    KICK, CHAT,
    
    _END,
};

enum class WelcomePacketType {
<<<<<<< HEAD
    _START, WELCOME, BLOCKS, WALLS, LIQUIDS, INVENTORY, TIME, _END,
=======
    _START, WELCOME, BLOCKS, LIQUIDS, INVENTORY, TIME, HEALTH, _END,
>>>>>>> 173b9a23
};

sf::Packet& operator<<(sf::Packet& packet, ClientPacketType packet_type);
sf::Packet& operator>>(sf::Packet& packet, ClientPacketType& packet_type);

sf::Packet& operator<<(sf::Packet& packet, ServerPacketType packet_type);
sf::Packet& operator>>(sf::Packet& packet, ServerPacketType& packet_type);

sf::Packet& operator<<(sf::Packet& packet, WelcomePacketType packet_type);
sf::Packet& operator>>(sf::Packet& packet, WelcomePacketType& packet_type);<|MERGE_RESOLUTION|>--- conflicted
+++ resolved
@@ -47,11 +47,7 @@
 };
 
 enum class WelcomePacketType {
-<<<<<<< HEAD
-    _START, WELCOME, BLOCKS, WALLS, LIQUIDS, INVENTORY, TIME, _END,
-=======
-    _START, WELCOME, BLOCKS, LIQUIDS, INVENTORY, TIME, HEALTH, _END,
->>>>>>> 173b9a23
+    _START, WELCOME, BLOCKS, WALLS, LIQUIDS, INVENTORY, TIME, HEALTH, _END,
 };
 
 sf::Packet& operator<<(sf::Packet& packet, ClientPacketType packet_type);
