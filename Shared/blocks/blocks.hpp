#pragma once
#include <utility>

#include "events.hpp"
#include "graphics.hpp"

#define BLOCK_WIDTH 8
#define UNBREAKABLE -1
#define CHUNK_SIZE 16
#define RANDOM_TICK_SPEED 10

class BlockChangeEvent {
public:
    BlockChangeEvent(int x, int y) : x(x), y(y) {}
    int x, y;
};

class BlockRandomTickEvent{
public:
    BlockRandomTickEvent(int x, int y): x(x), y(y){}
    int x, y;
};

class BlockBreakEvent {
public:
    BlockBreakEvent(int x, int y) : x(x), y(y) {}
    int x, y;
};

class BlockStartedBreakingEvent {
public:
    BlockStartedBreakingEvent(int x, int y) : x(x), y(y) {}
    int x, y;
};

class BlockStoppedBreakingEvent {
public:
    BlockStoppedBreakingEvent(int x, int y) : x(x), y(y) {}
    int x, y;
};

class BlockUpdateEvent {
public:
    BlockUpdateEvent(int x, int y) : x(x), y(y) {}
    int x, y;
};

class Tool {
public:
    explicit Tool(std::string  name) : name(std::move(name)) {}
    std::string name;
};

struct DefaultData{
    virtual ~DefaultData(){}
    virtual void save(std::vector<char>& data, unsigned long& index){}
    virtual void load(const char*& iter){}
    virtual int getSavedSize(){return 0;}
};

struct dataDeliverer;

class Blocks;

class BlockType {
public:
    explicit BlockType(std::string name);
    Tool* effective_tool = nullptr;
    int required_tool_power = 0;
    bool ghost = false, transparent = false;
    std::string name;
    std::vector<BlockType*> connects_to;
    int break_time = 0;
    int light_emission_r = 0, light_emission_g = 0, light_emission_b = 0;
    int id = 0;
    int width = 0, height = 0;
<<<<<<< HEAD
    bool can_update_states;
    int block_data_index = 0;
=======
    bool can_update_states = false;
>>>>>>> 15894f30
    
    virtual int updateState(Blocks* blocks, int x, int y);
};

class Blocks {
    class Block {
    public:
        Block() : id(/*air*/0), x_from_main(0), y_from_main(0) {}
        int id:8;
        int x_from_main:8, y_from_main:8;
        DefaultData* additional_block_data;
    };
    
    class BreakingBlock {
    public:
        int break_progress = 0;
        bool is_breaking = true;
        int x = 0, y = 0;
    };
    
    class BlockChunk {
    public:
        int breaking_blocks_count = 0;
    };
    
    Block *blocks = nullptr;
    BlockChunk *chunks = nullptr;
<<<<<<< HEAD
    int width, height;
    dataDeliverer* data_deliverer;
=======
    int width = 0, height = 0;

>>>>>>> 15894f30
    std::vector<BreakingBlock> breaking_blocks;
    std::vector<BlockType*> block_types;
    std::vector<Tool*> tool_types;
    
    Block* getBlock(int x, int y);
    BlockChunk* getChunk(int x, int y);
public:
    Blocks();
    void create(int width, int height);

    BlockType air;
    Tool hand;
    
    BlockType* getBlockType(int x, int y);
    void setBlockType(int x, int y, BlockType* type, int x_from_main=0, int y_from_main=0);
    void setBlockTypeSilently(int x, int y, BlockType* type);
    int getBlockXFromMain(int x, int y);
    int getBlockYFromMain(int x, int y);
    DefaultData* getBlockData(int x, int y);
    
    int getBreakProgress(int x, int y);
    int getBreakStage(int x, int y);
    void startBreakingBlock(int x, int y);
    void stopBreakingBlock(int x, int y);
    void updateBreakingBlocks(int frame_length);
    int getChunkBreakingBlocksCount(int x, int y);
    
    void breakBlock(int x, int y);
    
    int getWidth() const;
    int getHeight() const;
    
    std::vector<char> toSerial();
    void fromSerial(const std::vector<char>& serial);
    
    void registerNewBlockType(BlockType* block_type);
    BlockType* getBlockTypeById(int block_id);
    BlockType* getBlockTypeByName(const std::string& name);
    int getNumBlockTypes();
    dataDeliverer* getDataDeliverer() const{return data_deliverer;};
    void setDataDeliverer(dataDeliverer* c_data_deliverer) {data_deliverer = c_data_deliverer;};

    void registerNewToolType(Tool* tool);
    Tool* getToolTypeByName(const std::string& name);
    
    bool updateStateSide(int x, int y, int side_x, int side_y);
    
    EventSender<BlockChangeEvent> block_change_event;
    EventSender<BlockBreakEvent> block_break_event;
    EventSender<BlockStartedBreakingEvent> block_started_breaking_event;
    EventSender<BlockStoppedBreakingEvent> block_stopped_breaking_event;
    EventSender<BlockUpdateEvent> block_update_event;
    
    ~Blocks();
};<|MERGE_RESOLUTION|>--- conflicted
+++ resolved
@@ -74,12 +74,8 @@
     int light_emission_r = 0, light_emission_g = 0, light_emission_b = 0;
     int id = 0;
     int width = 0, height = 0;
-<<<<<<< HEAD
-    bool can_update_states;
     int block_data_index = 0;
-=======
     bool can_update_states = false;
->>>>>>> 15894f30
     
     virtual int updateState(Blocks* blocks, int x, int y);
 };
@@ -107,13 +103,8 @@
     
     Block *blocks = nullptr;
     BlockChunk *chunks = nullptr;
-<<<<<<< HEAD
-    int width, height;
     dataDeliverer* data_deliverer;
-=======
     int width = 0, height = 0;
-
->>>>>>> 15894f30
     std::vector<BreakingBlock> breaking_blocks;
     std::vector<BlockType*> block_types;
     std::vector<Tool*> tool_types;
