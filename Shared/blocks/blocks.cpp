#include "blocks.hpp"
#include "exception.hpp"
#include "compress.hpp"
#include "blockData.hpp"


BlockType::BlockType(std::string name) : name(std::move(name)) {}

bool Blocks::updateStateSide(int x, int y, int side_x, int side_y) {
    return x + side_x >= getWidth() || x + side_x < 0 || y + side_y >= getHeight() || y + side_y < 0 ||
    getBlockType(x + side_x, y + side_y) == getBlockType(x, y) ||
    std::count(getBlockType(x, y)->connects_to.begin(), getBlockType(x, y)->connects_to.end(), getBlockType(x + side_x, y + side_y));
}

int BlockType::updateState(Blocks* blocks, int x, int y) {
    if(blocks->getBlockType(x, y) != &blocks->air && can_update_states) {
        int state = 0;
        
        if(blocks->updateStateSide(x, y, 0, -1))
            state += 1 << 0;
        
        if(blocks->updateStateSide(x, y, 1, 0))
            state += 1 << 1;
        
        if(blocks->updateStateSide(x, y, 0, 1))
            state += 1 << 2;
        
        if(blocks->updateStateSide(x, y, -1, 0))
            state += 1 << 3;
        
        return state;
    } else
        return 0;
}

Blocks::Blocks() : air("air"), hand("hand") {
    air.ghost = true;
    air.transparent = true;
    air.break_time = UNBREAKABLE;
    air.light_emission_r = 0;
    air.light_emission_g = 0;
    air.light_emission_b = 0;
    air.can_update_states = false;
    registerNewBlockType(&air);
    registerNewToolType(&hand);
}

void Blocks::create(int width_, int height_) {
    if(width_ < 0 || height_ < 0)
        throw Exception("Width and height must be positive");
    
    width = width_;
    height = height_;
    blocks = new Block[width * height];
    chunks = new BlockChunk[width / CHUNK_SIZE * height / CHUNK_SIZE];
}

Blocks::Block* Blocks::getBlock(int x, int y) {
    if(x < 0 || x >= width || y < 0 || y >= height || blocks == nullptr)
        throw Exception("Block is accessed out of the bounds! (" + std::to_string(x) + ", " + std::to_string(y) + ")");
    return &blocks[y * width + x];
}

BlockType* Blocks::getBlockType(int x, int y) {
    return getBlockTypeById(getBlock(x, y)->id);
}

void Blocks::setBlockTypeSilently(int x, int y, BlockType* type) {
    if(block_types[getBlock(x, y)->id]->block_data_index != 0)
        delete getBlock(x, y)->additional_block_data;
    getBlock(x, y)->id = type->id;
    if(type->block_data_index != 0)
        getBlock(x, y)->additional_block_data = getDataDeliverer()->functions[type->block_data_index]();
}

void Blocks::setBlockType(int x, int y, BlockType* type, int x_from_main, int y_from_main) {
    if(type->id != getBlock(x, y)->id) {
        setBlockTypeSilently(x, y, type);
        
        for(int i = 0; i < breaking_blocks.size(); i++)
            if(breaking_blocks[i].x == x && breaking_blocks[i].y == y) {
                breaking_blocks.erase(breaking_blocks.begin() + i);
                break;
            }
        
        getBlock(x, y)->x_from_main = x_from_main;
        getBlock(x, y)->y_from_main = y_from_main;
        
        BlockChangeEvent event(x, y);
        block_change_event.call(event);
    }
}

int Blocks::getBreakProgress(int x, int y) {
    for(auto & breaking_block : breaking_blocks)
        if(breaking_block.x == x && breaking_block.y == y)
            return breaking_block.break_progress;
    return 0;
}

void Blocks::updateBreakingBlocks(int frame_length) {
    for(int i = 0; i < breaking_blocks.size(); i++) {
        if(breaking_blocks[i].is_breaking) {
            breaking_blocks[i].break_progress += frame_length;
            if(breaking_blocks[i].break_progress > getBlockType(breaking_blocks[i].x, breaking_blocks[i].y)->break_time)
                breakBlock(breaking_blocks[i].x, breaking_blocks[i].y);
        }
    }
}

int Blocks::getBreakStage(int x, int y) {
    return (float)getBreakProgress(x, y) / (float)getBlockType(x, y)->break_time * 9.f;
}

void Blocks::startBreakingBlock(int x, int y) {
    if(x < 0 || x >= width || y < 0 || y >= height)
        throw Exception("Block is accessed out of the bounds! (" + std::to_string(x) + ", " + std::to_string(y) + ")");
    
    BreakingBlock* breaking_block = nullptr;
    
    for(auto & i : breaking_blocks)
        if(i.x == x && i.y == y)
            breaking_block = &i;
    
    if(!breaking_block) {
        BreakingBlock new_breaking_block;
        new_breaking_block.x = x;
        new_breaking_block.y = y;
        breaking_blocks.push_back(new_breaking_block);
        breaking_block = &breaking_blocks.back();
    }
    
    breaking_block->is_breaking = true;
        
    getChunk(x / CHUNK_SIZE, y / CHUNK_SIZE)->breaking_blocks_count++;
    
    BlockStartedBreakingEvent event(x, y);
    block_started_breaking_event.call(event);
}

Blocks::BlockChunk* Blocks::getChunk(int x, int y) {
    if(x < 0 || x >= width / CHUNK_SIZE || y < 0 || y >= height / CHUNK_SIZE || chunks == nullptr)
        throw Exception("Block chunk is accessed out of the bounds! (" + std::to_string(x) + ", " + std::to_string(y) + ")");
    return &chunks[y * width / CHUNK_SIZE + x];
}

void Blocks::stopBreakingBlock(int x, int y) {
    if(x < 0 || x >= width || y < 0 || y >= height)
        throw Exception("Block is accessed out of the bounds! (" + std::to_string(x) + ", " + std::to_string(y) + ")");
    
    for(auto & breaking_block : breaking_blocks)
        if(breaking_block.x == x && breaking_block.y == y) {
            breaking_block.is_breaking = false;
            getChunk(x / CHUNK_SIZE, y / CHUNK_SIZE)->breaking_blocks_count--;
            BlockStoppedBreakingEvent event(x, y);
            block_stopped_breaking_event.call(event);
        }
}

int Blocks::getChunkBreakingBlocksCount(int x, int y) {
    return getChunk(x, y)->breaking_blocks_count;
}

void Blocks::breakBlock(int x, int y) {
    int transformed_x = x - getBlockXFromMain(x, y), transformed_y = y - getBlockYFromMain(x, y);
    
    BlockBreakEvent event(transformed_x, transformed_y);
    block_break_event.call(event);
    
    setBlockType(transformed_x, transformed_y, &air);
}

int Blocks::getWidth() const {
    return width;
}

int Blocks::getHeight() const {
    return height;
}

std::vector<char> Blocks::toSerial() {
    std::vector<char> serial;
    unsigned long iter = 0;
    int size = 0;
    Block* block = blocks;
    for(int i = 0; i < width * height; i++){
        if(block_types[block->id]->block_data_index != 0)
            size += block->additional_block_data->getSavedSize();
        block++;
    }
    serial.resize(serial.size() + width * height * 3 + 4 + size);
    *(unsigned short*)&serial[iter] = width;
    iter += 2;
    *(unsigned short*)&serial[iter] = height;
    iter += 2;
    block = blocks;
    for(int i = 0; i < width * height; i++) {
        serial[iter++] = (char)block->id;
        serial[iter++] = (char)block->x_from_main;
        serial[iter++] = (char)block->y_from_main;
        if(block_types[block->id]->block_data_index != 0)
            block->additional_block_data->save(serial, iter);
        block++;
    }
    return compress(serial);
}

void Blocks::fromSerial(const std::vector<char>& serial) {
    std::vector<char> decompressed = decompress(serial);
    
    const char* iter = &decompressed[0];
    int width_, height_;
    width_ = *(unsigned short*)iter;
    iter += 2;
    height_ = *(unsigned short*)iter;
    iter += 2;
    create(width_, height_);
    Block* block = blocks;
    for(int i = 0; i < width * height; i++) {
<<<<<<< HEAD
        block->id = *iter++;
        block->x_from_main = *iter++;
        block->y_from_main = *iter++;
        if(block_types[block->id]->block_data_index != 0){
            block->additional_block_data = getDataDeliverer()->functions[block_types[block->id]->block_data_index]();
            block->additional_block_data->load(iter);
        }
=======
        block->id = (unsigned char)*iter++;
        block->x_from_main = (unsigned char)*iter++;
        block->y_from_main = (unsigned char)*iter++;
>>>>>>> 15894f30
        block++;
    }
}

void Blocks::registerNewBlockType(BlockType* block_type) {
    block_type->id = (int)block_types.size();
    block_types.push_back(block_type);
}

BlockType* Blocks::getBlockTypeById(int block_id) {
    return block_types[block_id];
}

BlockType* Blocks::getBlockTypeByName(const std::string& name) {
    for(auto & block_type : block_types)
        if(block_type->name == name)
            return block_type;
    return nullptr;
}

void Blocks::registerNewToolType(Tool* tool) {
    tool_types.push_back(tool);
}

Tool* Blocks::getToolTypeByName(const std::string& name) {
    for(auto & tool_type : tool_types)
        if(tool_type->name == name)
            return tool_type;
    return nullptr;
}

int Blocks::getNumBlockTypes() {
    return (int)block_types.size();
}

int Blocks::getBlockXFromMain(int x, int y) {
    return getBlock(x, y)->x_from_main;
}

int Blocks::getBlockYFromMain(int x, int y) {
    return getBlock(x, y)->y_from_main;
}

DefaultData* Blocks::getBlockData(int x, int y){
    return getBlock(x, y)->additional_block_data;
}

Blocks::~Blocks() {
    delete[] blocks;
}<|MERGE_RESOLUTION|>--- conflicted
+++ resolved
@@ -217,19 +217,12 @@
     create(width_, height_);
     Block* block = blocks;
     for(int i = 0; i < width * height; i++) {
-<<<<<<< HEAD
-        block->id = *iter++;
-        block->x_from_main = *iter++;
-        block->y_from_main = *iter++;
+        block->id = (unsigned char)*iter++;
+        block->x_from_main = (unsigned char)*iter++;
+        block->y_from_main = (unsigned char)*iter++;
         if(block_types[block->id]->block_data_index != 0){
             block->additional_block_data = getDataDeliverer()->functions[block_types[block->id]->block_data_index]();
             block->additional_block_data->load(iter);
-        }
-=======
-        block->id = (unsigned char)*iter++;
-        block->x_from_main = (unsigned char)*iter++;
-        block->y_from_main = (unsigned char)*iter++;
->>>>>>> 15894f30
         block++;
     }
 }
