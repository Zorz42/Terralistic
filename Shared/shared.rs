--- conflicted
+++ resolved
@@ -11,8 +11,5 @@
 pub mod inventory;
 pub mod packet;
 pub mod mod_manager;
-<<<<<<< HEAD
-pub mod liquids;
-=======
 pub mod enet_global;
->>>>>>> 69aac48c
+pub mod liquids;