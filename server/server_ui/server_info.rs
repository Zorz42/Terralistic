use crate::libraries::graphics as gfx;
use crate::server::server_core::ServerState;
use crate::server::server_core::UiMessageType;

use super::ui_manager;
const SCALE: f32 = 2.0;

pub struct ServerInfo {
    _world_name: gfx::Sprite,
    //is it really needed tho?
    _world_seed: gfx::Sprite,
    _players: gfx::Sprite,
    server_state_enum: ServerState,
    //format: state, if running then running:mspt
    server_state_sprite: gfx::Sprite,
    mspt: gfx::Sprite,
    clock: gfx::Sprite,
    container: gfx::Container,
}

impl ServerInfo {
    #[allow(clippy::default_trait_access)]
    pub fn new(graphics_context: &mut gfx::GraphicsContext) -> Self {
        Self {
            _world_name: Default::default(),
            _world_seed: Default::default(),
            _players: Default::default(),
            server_state_enum: ServerState::Nothing,
            server_state_sprite: Default::default(),
            mspt: Default::default(),
            clock: Default::default(),
            //container math will be redone
            container: gfx::Container::new(
                graphics_context,
                gfx::FloatPos(0.0, 0.0),
                graphics_context.renderer.get_window_size(),
                gfx::TOP_LEFT,
                None,
            ),
        }
    }
}

impl ui_manager::ModuleTrait for ServerInfo {
    fn init(&mut self, graphics_context: &mut gfx::GraphicsContext) {
        self.server_state_sprite.texture =
            gfx::Texture::load_from_surface(&graphics_context.font.create_text_surface("test"));
        self.server_state_sprite.color = gfx::WHITE;
        self.server_state_sprite.scale = SCALE;
        self.server_state_sprite.orientation = gfx::TOP;

        self.clock.color = gfx::WHITE;
        self.clock.scale = SCALE;
        self.clock.orientation = gfx::TOP_RIGHT;
        self.clock.pos = gfx::FloatPos(-gfx::SPACING, gfx::SPACING);

        self.mspt.color = gfx::WHITE;
        self.mspt.scale = SCALE;
        self.mspt.orientation = gfx::TOP;
    }

    fn update(&mut self, _delta_time: f32, graphics_context: &mut gfx::GraphicsContext) {
        //update the container
        self.container.rect.pos = gfx::FloatPos(0.0, 0.0);
        self.container.rect.size = graphics_context.renderer.get_window_size();
        //update clock sprite
        let mut clock_str = chrono::Local::now().to_string();
        while !clock_str.ends_with('.') {
            clock_str.pop();
        }
        clock_str.pop();
<<<<<<< HEAD
        self.clock.texture = gfx::Texture::load_from_surface(
            &graphics_context.font.create_text_surface(&clock_str)
        );

        let combined_size = self.server_state_sprite.texture.get_texture_size().0
            + self.mspt.texture.get_texture_size().0;

        if self.server_state_enum == ServerState::Running {
            //move server state sprite to the left
            self.server_state_sprite.pos = gfx::FloatPos(
                (self.server_state_sprite.texture.get_texture_size().0 / 2.0 * SCALE) - (combined_size / 2.0 * SCALE),
                gfx::SPACING
            );
        } else {
            self.server_state_sprite.pos = gfx::FloatPos(0.0, gfx::SPACING);
        }
        self.mspt.pos = gfx::FloatPos(
            (combined_size / 2.0 * SCALE) - (self.mspt.texture.get_texture_size().0 / 2.0 * SCALE),
            gfx::SPACING
        );
=======
        self.clock.texture =
            gfx::Texture::load_from_surface(&graphics_context.font.create_text_surface(&clock_str));
>>>>>>> 18a8ad9e
    }

    fn render(&mut self, graphics_context: &mut gfx::GraphicsContext) {
        gfx::Rect::new(
            gfx::FloatPos(0.0, 0.0),
            graphics_context.renderer.get_window_size(),
        )
        .render(graphics_context, gfx::GREY);

<<<<<<< HEAD


        self.clock.render(&mut graphics_context, Some(&self.container));

        self.server_state_sprite.render(&mut graphics_context, Some(&self.container));
        if self.server_state_enum == ServerState::Running {
            self.mspt.render(&mut graphics_context, Some(&self.container));
        }
=======
        self.clock.render(graphics_context, Some(&self.container));
        self.server_state_sprite
            .render(graphics_context, Some(&self.container));
>>>>>>> 18a8ad9e
    }

    #[allow(clippy::single_match)]
    #[allow(clippy::match_wildcard_for_single_variants)]
    fn on_server_message(
        &mut self,
        message: &UiMessageType,
        graphics_context: &mut gfx::GraphicsContext,
    ) {
        match message {
            UiMessageType::ServerState(state) => {
                self.server_state_enum = *state;
                self.update_state_sprite(graphics_context);
            }
            UiMessageType::MsptUpdate(mspt) => {
                self.mspt.texture = gfx::Texture::load_from_surface(
                    &graphics_context.font.create_text_surface(
                        format!(" ({}ms)", (*mspt as f64 / 1000.0).to_string()).as_str()
                    )
                );
            }
            _ => {}
        }
    }
}

impl ServerInfo {
    fn update_state_sprite(&mut self, graphics_context: &mut gfx::GraphicsContext) {
        let state_str = match self.server_state_enum {
            ServerState::Nothing => "Nothing",
            ServerState::Starting => "Starting",
            ServerState::InitMods => "InitMods",
            ServerState::LoadingWorld => "LoadingWorld",
            ServerState::Running => "Running",
            ServerState::Stopping => "Stopping",
            ServerState::Stopped => "Stopped",
        }
        .to_owned();
        self.server_state_sprite.texture =
            gfx::Texture::load_from_surface(&graphics_context.font.create_text_surface(&state_str));
    }
}<|MERGE_RESOLUTION|>--- conflicted
+++ resolved
@@ -69,7 +69,6 @@
             clock_str.pop();
         }
         clock_str.pop();
-<<<<<<< HEAD
         self.clock.texture = gfx::Texture::load_from_surface(
             &graphics_context.font.create_text_surface(&clock_str)
         );
@@ -90,20 +89,14 @@
             (combined_size / 2.0 * SCALE) - (self.mspt.texture.get_texture_size().0 / 2.0 * SCALE),
             gfx::SPACING
         );
-=======
-        self.clock.texture =
-            gfx::Texture::load_from_surface(&graphics_context.font.create_text_surface(&clock_str));
->>>>>>> 18a8ad9e
     }
 
-    fn render(&mut self, graphics_context: &mut gfx::GraphicsContext) {
+    fn render(&mut self, mut graphics_context: &mut gfx::GraphicsContext) {
         gfx::Rect::new(
             gfx::FloatPos(0.0, 0.0),
             graphics_context.renderer.get_window_size(),
         )
         .render(graphics_context, gfx::GREY);
-
-<<<<<<< HEAD
 
 
         self.clock.render(&mut graphics_context, Some(&self.container));
@@ -112,11 +105,6 @@
         if self.server_state_enum == ServerState::Running {
             self.mspt.render(&mut graphics_context, Some(&self.container));
         }
-=======
-        self.clock.render(graphics_context, Some(&self.container));
-        self.server_state_sprite
-            .render(graphics_context, Some(&self.container));
->>>>>>> 18a8ad9e
     }
 
     #[allow(clippy::single_match)]
