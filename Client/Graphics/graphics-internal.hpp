--- conflicted
+++ resolved
@@ -24,14 +24,12 @@
 #include <SDL2/SDL_ttf.h>
 #endif
 
-<<<<<<< HEAD
 #include "color/color.hpp"
 #include "rect/rect.hpp"
 #include "scene/scene.hpp"
 #include "ui/ui.hpp"
-=======
+
 #include <SFML/Graphics.hpp>
->>>>>>> 26606004
 
 namespace gfx {
 
